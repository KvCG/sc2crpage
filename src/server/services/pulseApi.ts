--- conflicted
+++ resolved
@@ -6,10 +6,6 @@
 import { getTimeUntilNextRefresh } from '../utils/cache'
 import { chunkArray, retryDelay } from '../utils/pulseApiHelper'
 
-<<<<<<< HEAD
-
-=======
->>>>>>> ecae062d
 const agent = new https.Agent({
     rejectUnauthorized: false,
     keepAlive: true,
