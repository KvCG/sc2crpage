--- conflicted
+++ resolved
@@ -29,42 +29,6 @@
 const PULSE_TIMEOUT = Number(process.env.PULSE_TIMEOUT_MS || 8000)
 const client = axios.create({ baseURL: BASE_URL, timeout: PULSE_TIMEOUT })
 
-<<<<<<< HEAD
-// Propagate request metrics
-client.interceptors.response.use(
-    (response: AxiosResponse) => {
-        metrics.pulse_req_total++
-        bumpPulseReq()
-        const rt = Number(response?.headers?.['request-duration-ms']) || 0
-        if (rt > 0) observePulseLatency(rt)
-        return response
-    },
-    (error: any) => {
-        const status = error?.response?.status as number | undefined
-        const code = error?.code as string | undefined
-        if (code === 'ECONNABORTED' || code === 'ETIMEDOUT') {
-            metrics.pulse_err_total.timeout++
-            bumpPulseErr('timeout')
-        } else if (typeof status === 'number') {
-            if (status >= 500) {
-                metrics.pulse_err_total.http5xx++
-                bumpPulseErr('http5xx')
-            } else if (status >= 400) {
-                metrics.pulse_err_total.http4xx++
-                bumpPulseErr('http4xx')
-            } else {
-                if (metrics.pulse_err_total.other === undefined) metrics.pulse_err_total.other = 0
-                metrics.pulse_err_total.other++
-                bumpPulseErr('other')
-            }
-        } else {
-            metrics.pulse_err_total.network++
-            bumpPulseErr('network')
-        }
-        return Promise.reject(error)
-    }
-)
-=======
 /** Axios response interceptors (metrics + error classification) */
 const onSuccess = (response: AxiosResponse) => {
     metrics.pulse_req_total++ // I think there is an error here
@@ -104,7 +68,6 @@
 if (maybeClient?.interceptors?.response?.use) {
     maybeClient.interceptors.response.use(onSuccess, onError)
 }
->>>>>>> 4ab31322
 
 
 // --- Simple RPS-based rate limiter (disabled in test) ------------------------
