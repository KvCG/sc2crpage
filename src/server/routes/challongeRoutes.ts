import { Router, Request, Response } from 'express'
import { getTournamentDetails } from '../services/challongeApi'
import { formatData } from '../utils/formatData'

const router = Router()

<<<<<<< HEAD
router.get('/participants', async (req: Request, res: Response) => {
	let participantsData = await getParticipants()
	participantsData = await formatData(participantsData, 'participants')
    res.json(participantsData)
=======
router.get('/tournament', async (req: Request, res: Response) => {
    let { tournament } = await getTournamentDetails()
    tournament.participants = await formatData( tournament.participants, 'participants')
    res.json(tournament)
>>>>>>> fb745e9c
})

export default router<|MERGE_RESOLUTION|>--- conflicted
+++ resolved
@@ -4,17 +4,10 @@
 
 const router = Router()
 
-<<<<<<< HEAD
-router.get('/participants', async (req: Request, res: Response) => {
-	let participantsData = await getParticipants()
-	participantsData = await formatData(participantsData, 'participants')
-    res.json(participantsData)
-=======
 router.get('/tournament', async (req: Request, res: Response) => {
     let { tournament } = await getTournamentDetails()
     tournament.participants = await formatData( tournament.participants, 'participants')
     res.json(tournament)
->>>>>>> fb745e9c
 })
 
 export default router