--- conflicted
+++ resolved
@@ -293,10 +293,7 @@
                                 ratingLast: highestRatingObj?.rating ?? null,
                                 leagueTypeLast: highestLeagueType,
                                 gamesThisSeason,
-<<<<<<< HEAD
-=======
                                 lastPlayed: highestRatingObj?.lastPlayed ?? null,
->>>>>>> c4c61081
                             }
                         })
                     )                    // Store in cache for 30 seconds (lru-cache handles TTL)
