items:
  - id: BL-001
    title: Minimal CI stability and linting
    type: techdebt
    area: ops
    priority: P0
    why: Keep PR CI green with flat ESLint config and TS checks.
    acceptance:
      - CI runs lint, typecheck, build on PRs to dev/main
      - eslint config uses flat ESM; no config errors
      - Lint has 0 errors (warnings allowed)
      - Repo builds without interactive input
    status: in-progress
    links:
      branch: chore/simple-ci-and-docs

  - id: BL-002
    title: Server test suite expansion
    type: techdebt
    area: server
    priority: P1
    why: Cover routes/middleware/services, esp. SC2Pulse caching and error mapping.
    acceptance:
      - Vitest server suite covers pulseRoutes, pulseApi, error handlers
      - v8 coverage  60% server-side
      - Tests run non-interactively via npm scripts
    status: planned
    links:
      branch: test/server-suite

  - id: BL-003
    title: Client coverage scoping and scaffolding
    type: techdebt
    area: client
    priority: P1
    why: Avoid noise from non-client files and build a base for RTL/MSW tests.
    acceptance:
      - vitest.client.config.ts coverage.include limited to src/client/**
      - Pass with no tests enabled; sample test scaffold added
    status: planned
    links:
      branch: test/client-coverage-scope

  - id: BL-004
    title: Repo docs and contribution model
    type: docs
    area: ops
    priority: P2
    why: Ensure consistent PR flow, branching, and CI expectations.
    acceptance:
      - CONTRIBUTING.md documents delivery model and CI scope
      - CODEOWNERS added for key areas
      - README references contributing
    status: done
    links:
      branches:
        - docs/repo-docs
        - chore/simple-ci-and-docs

  - id: BL-005
    title: Simplify workflows to single CI
    type: techdebt
    area: ops
    priority: P2
    why: Reduce maintenance surface; rely on Vercel for deploys.
    acceptance:
      - Only .github/workflows/ci.yml exists
      - Old Deploy.yml removed
    status: done
    links:
      branch: chore/simple-ci-and-docs

  - id: BL-006
    title: Security and governance baseline
    type: techdebt
    area: ops
    priority: P3
    why: Enforce branch protections, required checks, secret scanning, and Dependabot.
    acceptance:
      - Branch protections on main/dev (required CI, review, linear history)
      - Dependabot alerts enabled and visible
      - Secret scanning + push protection on
      - Optional: CodeQL workflow
    status: planned
<<<<<<< HEAD
    links: {}

  - id: BL-007
    title: Fix dual deploy env mapping
    type: techdebt
    area: ops
    priority: P0
    why: Vercel has dev/prod but both point to the same Render instance; enforce proper environment separation to avoid cross-environment traffic.
    acceptance:
      - Vercel dev deploy points to Render dev (or isolated dev URL/env)
      - Vercel prod deploy points to Render prod instance
      - Environment variables scoped per env in Vercel and Render
      - Mapping documented in README/CONTRIBUTING
    status: in-progress
    links:
      branch: chore/simple-ci-and-docs

  - id: BL-008
    title: Backlog steward enforcement
    type: docs
    area: ops
    priority: P0
    why: Enforce branch/commit/PR conventions tied to backlog IDs for traceability.
    acceptance:
      - USAGE.md documents capture/persist, branch naming, commit, PR rules, lifecycle, diffs, hygiene, guardrails
      - New branches follow <type>/<BL-###>-<kebab-title>
      - All new branches are created from main (default branch)
      - Commits include [BL-###] suffix and conventional commit format
      - PR template/title guidance included; PRs carry acceptance and checklist
    status: in-progress
    links:
      branch: docs/BL-008-backlog-steward-enforcement

  - id: BL-009
    title: Rebase chore/simple-ci-and-docs cleanly
    type: techdebt
    area: ops
    priority: P0
    why: Keep history linear and remove stale docs conflicts so CI/docs changes can be reviewed in isolation.
    acceptance:
      - Branch chore/simple-ci-and-docs rebased onto origin/main with docs conflicts resolved in favor of main
      - Push succeeds with --force-with-lease
      - PR to dev references [BL-009] and passes CI
      - Minimal diff; no unrelated file churn
    status: planned
    links:
      branch: chore/simple-ci-and-docs
=======
    links: {}
>>>>>>> aa4d33ce
<|MERGE_RESOLUTION|>--- conflicted
+++ resolved
@@ -82,7 +82,6 @@
       - Secret scanning + push protection on
       - Optional: CodeQL workflow
     status: planned
-<<<<<<< HEAD
     links: {}
 
   - id: BL-007
@@ -129,7 +128,4 @@
       - Minimal diff; no unrelated file churn
     status: planned
     links:
-      branch: chore/simple-ci-and-docs
-=======
-    links: {}
->>>>>>> aa4d33ce
+      branch: chore/simple-ci-and-docs